--- conflicted
+++ resolved
@@ -6,68 +6,6 @@
 (2015-04-16)
 
 You can view release notes for earlier version of Docker by selecting the
-<<<<<<< HEAD
-desired version from the drop-down list at the top right of this page.
-
-## Version 1.5.0
-(2015-02-03)
-
-For a complete list of patches, fixes, and other improvements, see the
-[merge PR on GitHub](https://github.com/docker/docker/pull/10286).
-
-*New Features*
-
-* [1.6] The Docker daemon will no longer ignore unknown commands
-  while processing a `Dockerfile`. Instead it will generate an error and halt
-  processing.
-* The Docker daemon has now supports for IPv6 networking between containers
-  and on the `docker0` bridge. For more information see the
-  [IPv6 networking reference](/articles/networking/#ipv6).
-* Docker container filesystems can now be set to`--read-only`, restricting your
-  container to writing to volumes [PR# 10093](https://github.com/docker/docker/pull/10093).
-* A new `docker stats CONTAINERID` command has been added to allow users to view a
-  continuously updating stream of container resource usage statistics. See the
-  [`stats` command line reference](/reference/commandline/cli/#stats) and the
-  [container `stats` API reference](/reference/api/docker_remote_api_v1.17/#get-container-stats-based-on-resource-usage).
-  **Note**: this feature is only enabled for the `libcontainer` exec-driver at this point.
-* Users can now specify the file to use as the `Dockerfile` by running
-  `docker build -f alternate.dockerfile .`. This will allow the definition of multiple
-  `Dockerfile`s for a single project. See the [`docker build` command reference](
-/reference/commandline/cli/#build) for more information.
-* The v1 Open Image specification has been created to document the current Docker image
-  format and metadata. Please see [the Open Image specification document](
-https://github.com/docker/docker/blob/master/image/spec/v1.md) for more details.
-* This release also includes a number of significant performance improvements in
-  build and image management ([PR #9720](https://github.com/docker/docker/pull/9720),
-  [PR #8827](https://github.com/docker/docker/pull/8827))
-* The `docker inspect` command now lists ExecIDs generated for each `docker exec` process.
-  See [PR #9800](https://github.com/docker/docker/pull/9800)) for more details.
-* The `docker inspect` command now shows the number of container restarts when there
-  is a restart policy ([PR #9621](https://github.com/docker/docker/pull/9621))
-* This version of Docker is built using Go 1.4
-
-> **Note:**
-> Development history prior to version 1.0 can be found by
-> searching in the [Docker GitHub repo](https://github.com/docker/docker).
-
-## Known Issues
-
-This section lists significant known issues present in Docker as of release
-date. It is not exhaustive; it lists only issues with potentially significant
-impact on users. This list will be updated as issues are resolved.
-
-* **Unexpected File Permissions in Containers**
-An idiosyncrasy in AUFS prevents permissions from propagating predictably
-between upper and lower layers. This can cause issues with accessing private
-keys, database instances, etc.
-
-For systems that have recent aufs version (i.e., `dirperm1` mount option can
-be set), docker will attempt to fix the issue automatically by mounting
-the layers with `dirperm1` option. More details on `dirperm1` option can be
-found at [`aufs` man page](http://aufs.sourceforge.net/aufs3/man.html)
-
-For complete information and workarounds see
-=======
 desired version from the drop-down list at the top right of this page. For the
 formal release announcement, see [the Docker
 blog](https://blog.docker.com/2015/04/docker-release-1-6/).
@@ -102,7 +40,6 @@
 An idiosyncrasy in AUFS prevented permissions from propagating predictably
 between upper and lower layers. This caused issues with accessing private
 keys, database instances, etc.  This issue was closed in this release:
->>>>>>> 2daede5a
 [Github Issue 783](https://github.com/docker/docker/issues/783).
 
 
